#include "userprog/process.h"
#include <debug.h>
#include <inttypes.h>
#include <round.h>
#include <stdio.h>
#include <stdlib.h>
#include <string.h>
#include "userprog/syscall.h"
#include "userprog/gdt.h"
#include "userprog/pagedir.h"
#include "userprog/tss.h"
#include "filesys/directory.h"
#include "filesys/file.h"
#include "filesys/filesys.h"
#include "threads/flags.h"
#include "threads/init.h"
#include "threads/interrupt.h"
#include "threads/malloc.h"
#include "threads/palloc.h"
#include "threads/synch.h"
#include "threads/thread.h"
#include "threads/vaddr.h"

static thread_func start_process NO_RETURN;
static thread_func start_pthread NO_RETURN;
static bool load(const char* file_name, void (**eip)(void), void** esp, struct file** filePtr);
void setup_thread(void (**eip)(void), void** esp, void* sfun, void* tfun, void* arg);

/* Initializes user programs in the system by ensuring the main
   thread has a minimal PCB so that it can execute and wait for
   the first user process. Any additions to the PCB should be also
   initialized here if main needs those members */
void userprog_init(void) {
  struct thread* t = thread_current();
  bool success;

  /* Allocate process control block
     It is imoprtant that this is a call to calloc and not malloc,
     so that t->pcb->pagedir is guaranteed to be NULL (the kernel's
     page directory) when t->pcb is assigned, because a timer interrupt
     can come at any time and activate our pagedir */
  t->pcb = calloc(sizeof(struct process), 1);
  success = t->pcb != NULL;

  lock_init(&t->pcb->children_lock);
  list_init(&t->pcb->children);
  list_init(&t->pcb->files);

  /* Kill the kernel if we did not succeed */
  ASSERT(success);
}

struct process_start_info {
  struct child_process* newProc;
  struct semaphore* sema;
  bool* exec_success;
  char* filename;
};

/* Starts a new thread running a user program loaded from
   FILENAME.  The new thread may be scheduled (and may even exit)
   before process_execute() returns.  Returns the new process's
   process id, or TID_ERROR if the thread cannot be created. */
pid_t process_execute(const char* file_name) {
  struct process_start_info* fn_copy;

  struct child_process* newProc = malloc(sizeof(struct child_process));
  struct semaphore sema;
  bool exec_success = false;

  sema_init(&sema, 0);

  /* Make a copy of FILE_NAME.
     Otherwise there's a race between the caller and load(). */
  fn_copy = palloc_get_page(0);
  if (fn_copy == NULL)
    return -1;
  
  fn_copy->newProc = newProc;
  fn_copy->sema = &sema;
  fn_copy->exec_success = &exec_success;
  fn_copy->filename = ((char*)fn_copy) + sizeof(struct process_start_info);
  
  strlcpy(fn_copy->filename, file_name, PGSIZE - sizeof(struct process_start_info));

  /* since the file_name variable contains both the filename
     and the arguments, we have to parse out just the filename
     before we give it to the thread_create. Otherwise, our threads
     have the wrong name and it messes with the autograder. */
  size_t filenameLen = strlen(file_name);
  size_t real_file_name_len = 0;

  for(; real_file_name_len < filenameLen; real_file_name_len++) {
    if(file_name[real_file_name_len] == ' ') break; 
  }

  char real_file_name[real_file_name_len+1];
  strlcpy(real_file_name, file_name, real_file_name_len+1);

  /* Create a new thread to execute FILE_NAME. */
  if (thread_create(real_file_name, PRI_DEFAULT, start_process, fn_copy) == NULL)
    palloc_free_page(fn_copy);
  
  sema_down(&sema);

  if(!exec_success) {
    free(newProc);
    return -1;
  }

  struct process* pcb = thread_current()->pcb;
  lock_acquire(&pcb->children_lock);
  list_push_back(&pcb->children, &newProc->elem);
  lock_release(&pcb->children_lock);

  return newProc->pid;
}

/* A thread function that loads a user process and starts it
   running. */
static void start_process(void* _startInfo) {
  struct process_start_info* startInfo = (struct process_start_info*) _startInfo;
  char* file_name = (char*) startInfo->filename;
  struct thread* t = thread_current();
  struct intr_frame if_;
  bool success, pcb_success;
  struct file* proc_file_handle;

  /* Allocate process control block */
  struct process* new_pcb = palloc_get_page(0);
  success = pcb_success = new_pcb != NULL;

  /* Initialize process control block */
  if (success) {
    // Ensure that timer_interrupt() -> schedule() -> process_activate()
    // does not try to activate our uninitialized pagedir
    new_pcb->pagedir = NULL;
    t->pcb = new_pcb;

    t->pcb->parental_control_block = startInfo->newProc;

    // Continue initializing the PCB as normal
    t->pcb->main_thread = t;
    strlcpy(t->pcb->process_name, t->name, sizeof t->name);

    memset(&if_, 0, sizeof if_);
    if_.gs = if_.fs = if_.es = if_.ds = if_.ss = SEL_UDSEG;
    if_.cs = SEL_UCSEG;
    if_.eflags = FLAG_IF | FLAG_MBS;
    success = load(file_name, &if_.eip, &if_.esp, &proc_file_handle);
  }

  /* Handle failure with succesful PCB malloc. Must free the PCB */
  if (!success && pcb_success) {
    // Avoid race where PCB is freed before t->pcb is set to NULL
    // If this happens, then an unfortuantely timed timer interrupt
    // can try to activate the pagedir, but it is now freed memory
    struct process* pcb_to_free = t->pcb;
    t->pcb = NULL;
    palloc_free_page(pcb_to_free);
  }

  struct semaphore* start_sema = startInfo->sema;
  bool* exec_success = startInfo->exec_success;

  /* Clean up. Exit on failure or jump to userspace */
  palloc_free_page(_startInfo);
  if (!success) {
    sema_up(start_sema);
    thread_exit();
  }

  /* In this section we initialize all the variables in struct process */
  t->pcb->parental_control_block->reference_count = 2;
  t->pcb->parental_control_block->exit_code = -1;
  t->pcb->parental_control_block->pid = thread_tid();
  
  lock_init(&t->pcb->parental_control_block->reference_lock);
  sema_init(&t->pcb->parental_control_block->sem, 0);

  list_init(&t->pcb->heap_pages);
  lock_init(&t->pcb->heap_lock);

  lock_init(&t->pcb->threads_lock);
  lock_init(&t->pcb->locks_lock);
  lock_init(&t->pcb->semaphores_lock);
  lock_init(&t->pcb->children_lock);

  t->pcb->next_lock_ID = 0;
  t->pcb->next_sema_ID = 0;

  list_init(&t->pcb->children);
  list_init(&t->pcb->files);
  list_init(&t->pcb->user_threads);
  list_init(&t->pcb->user_locks);
  list_init(&t->pcb->user_semaphores);


  /* In this section we finish intilizing the lists in 
     struct process by adding all the initial elements
     needed for a process.*/
    
  // Init the alloc-only process heap
  struct process_heap_page* heap_page = t->pcb + 1;
  heap_page->freeBase = heap_page + 1;
  heap_page->freeSpace = PGSIZE - sizeof(struct process_heap_page) 
                                - sizeof(struct process);
  list_push_front(&t->pcb->heap_pages, &heap_page->elem);

  struct process_file* proc_file = process_heap_alloc(sizeof(struct process_file));
  proc_file->fd = 2;
  proc_file->filePtr = proc_file_handle;
  list_push_front(&t->pcb->files, &proc_file->elem);

  struct user_thread* uthread = process_heap_alloc(sizeof(struct user_thread));
  uthread->tid = thread_tid();
  uthread->t = thread_current();
  uthread->exiting = false;
  uthread->user_stack = pg_round_down(if_.esp);
  lock_init(&uthread->lock);
  thread_current()->user_control = uthread;
  lock_acquire(&uthread->lock);

  list_push_front(&t->pcb->user_threads, &uthread->elem);

  *exec_success = true;

  sema_up(start_sema);

  asm volatile("fninit; fsave (%0)" : : "g"(&if_.fpuState));

  /* Start the user process by simulating a return from an
     interrupt, implemented by intr_exit (in
     threads/intr-stubs.S).  Because intr_exit takes all of its
     arguments on the stack in the form of a `struct intr_frame',
     we just point the stack pointer (%esp) to our stack frame
     and jump to it. */
  asm volatile("movl %0, %%esp; jmp intr_exit" : : "g"(&if_) : "memory");
  NOT_REACHED();
}

/* Waits for process with PID child_pid to die and returns its exit status.
   If it was terminated by the kernel (i.e. killed due to an
   exception), returns -1.  If child_pid is invalid or if it was not a
   child of the calling process, or if process_wait() has already
   been successfully called for the given PID, returns -1
   immediately, without waiting.

   This function will be implemented in problem 2-2.  For now, it
   does nothing. */
int process_wait(pid_t child_pid) {
  struct process* pcb = thread_current()->pcb;

  lock_acquire(&pcb->children_lock);

  struct child_process* child_proc = NULL;
  struct list_elem* e = list_begin(&pcb->children);
  while(e != list_end(&pcb->children)) {
    struct child_process* cp = list_entry(e, struct child_process, elem);

    if(cp->pid == child_pid) {
      child_proc = cp;
      break;
    }

    e = list_next(e);
  }

  lock_release(&pcb->children_lock);

  int return_code = -1;

  if(child_proc != NULL) {
    sema_down(&child_proc->sem);
    list_remove(&child_proc->elem);
    return_code = child_proc->exit_code;
    free(child_proc);
  }

  return return_code;
}

static void free_process_children(struct process* pcb) {
  struct list_elem* e;

  int list_len = list_size(&pcb->children);

  void* to_be_deleted_pointers[list_len];
  int child_process_index = 0;

  for(e = list_begin(&pcb->children); e != list_end(&pcb->children); e = list_next(e)) {
    struct child_process* cp = list_entry(e, struct child_process, elem);

    bool to_be_deleted = false;

    lock_acquire(&cp->reference_lock);

    cp->reference_count--;

    if(cp->reference_count == 0) {
      to_be_deleted = true;
    }

    lock_release(&cp->reference_lock);

    if(to_be_deleted) {
      to_be_deleted_pointers[child_process_index] = cp;
    } else {
      to_be_deleted_pointers[child_process_index] = NULL;
    }

    child_process_index++;
  }

  ASSERT(child_process_index == list_len);

  for(int i = 0; i < list_len; i++) {
    if(to_be_deleted_pointers[i] != NULL) free(to_be_deleted_pointers[i]);
  }

  if(pcb->parental_control_block != NULL) {
    struct child_process* child_proc = pcb->parental_control_block;

    bool to_be_deleted = false;

    lock_acquire(&child_proc->reference_lock);

    child_proc->reference_count--;

    if(child_proc->reference_count == 0) {
      to_be_deleted = true;
    }

    lock_release(&child_proc->reference_lock);

    sema_up(&child_proc->sem);

    if(to_be_deleted) {
      free(child_proc);
    }
  }
}

static void close_process_files(struct process* pcb) {
  struct list_elem* e;

  if(!lock_held_by_current_thread(&global_file_lock))
    lock_acquire(&global_file_lock);

  for(e = list_begin(&pcb->files); e != list_end(&pcb->files); e = list_next(e)) {
    struct process_file* pf = list_entry(e, struct process_file, elem);

    file_close(pf->filePtr);
  }

  lock_release(&global_file_lock);
}

/* Free the current process's resources. */
void process_exit(int exit_code) {
  struct thread* cur = thread_current();
  uint32_t* pd;

  /* If this thread does not have a PCB, don't worry */
  if (cur->pcb == NULL) {
    thread_exit();
    NOT_REACHED();
  }

  enum intr_level old_level = intr_disable();

  struct list_elem* e = list_begin(&cur->pcb->user_threads);
  while(e != list_end(&cur->pcb->user_threads)) {
    struct user_thread* uthread = list_entry(e, struct user_thread, elem);

    if(uthread->t != cur && !uthread->exiting) {
      thread_stack_frame_push(uthread->t, thread_exit);
      thread_stack_frame_push(uthread->t, pthread_cleanup);

      if(uthread->t->status == THREAD_BLOCKED)
        thread_unblock(uthread->t);
    }

    e = list_next(e);
  }

  intr_set_level(old_level);

  pthread_cleanup();

  struct process* pcb = cur->pcb;
  cur->pcb = NULL;
  
  //Join on all threads
  e = list_begin(&pcb->user_threads);
  while(e != list_end(&pcb->user_threads)) {
    struct user_thread* uthread = list_entry(e, struct user_thread, elem);
    lock_acquire(&uthread->lock);
    lock_release(&uthread->lock);
    e = list_next(e);
  }

  if(pcb->parental_control_block != NULL)
    pcb->parental_control_block->exit_code = exit_code;
  
  printf("%s: exit(%d)\n", pcb->process_name, exit_code);

  free_process_children(pcb);
  close_process_files(pcb);

  /* Destroy the current process's page directory and switch back
     to the kernel-only page directory. */
  pd = pcb->pagedir;
  if (pd != NULL) {
    /* Correct ordering here is crucial.  We must set
         cur->pcb->pagedir to NULL before switching page directories,
         so that a timer interrupt can't switch back to the
         process page directory.  We must activate the base page
         directory before destroying the process's page
         directory, or our active page directory will be one
         that's been freed (and cleared). */
    pcb->pagedir = NULL;
    pagedir_activate(NULL);
    pagedir_destroy(pd);
  }
  
  // Free all the pages of the process
  ASSERT(list_size(&pcb->heap_pages) > 0);
  ASSERT(pg_round_down(list_end(&pcb->heap_pages)->prev) == pcb);
  
  e = list_begin(&pcb->heap_pages);
  void* last_addr = list_end(&pcb->heap_pages);
  while(e != last_addr) {
    void* page_addr = pg_round_down(e);
    e = list_next(e);
    palloc_free_page(page_addr);
  }

  thread_exit();
}


/* Sets up the CPU for running user code in the current
   thread. This function is called on every context switch. */
void process_activate(void) {
  struct thread* t = thread_current();

  /* Activate thread's page tables. */
  if (t->pcb != NULL && t->pcb->pagedir != NULL)
    pagedir_activate(t->pcb->pagedir);
  else
    pagedir_activate(NULL);

  /* Set thread's kernel stack for use in processing interrupts.
     This does nothing if this is not a user process. */
  tss_update();
}

/* Allocates a buffer on the process's heap pages. This 
   function should only be used to allocate small structs
   that the process needs throughout its life which don't
   need to be freed until the process exits (like user locks
   and user semaphores). DO NOT use this function to allocate
   large buffers!!! This function CANNOT allocate buffers
   larger than PGSIZE - sizeof(struct process_heap_page).*/
void* process_heap_alloc(size_t size) {
  if(size > PGSIZE - sizeof(struct process_heap_page))
    return NULL;

  struct process* pcb = thread_current()->pcb;
  if(pcb == NULL) return NULL;
  
  lock_acquire(&pcb->heap_lock);

  // Search for space on existing pages and allocate if found
  struct list_elem* e = list_begin(&pcb->heap_pages);
  while(e != list_end(&pcb->heap_pages)) {
    struct process_heap_page* heap_page = list_entry(e, struct process_heap_page, elem);

    if(heap_page->freeSpace >= size) {
      void* return_ptr = heap_page->freeBase;
      heap_page->freeBase += size;
      heap_page->freeSpace -= size;
      lock_release(&pcb->heap_lock);
      return return_ptr;
    }

    e = list_next(e);
  }

  // Allocate new heap page if no space is found
  struct process_heap_page* new_page = palloc_get_page(0);

  if(new_page == NULL) {
    lock_release(&pcb->heap_lock);
    return NULL;
  }

  new_page->freeBase = new_page + 1;
  new_page->freeSpace = PGSIZE - sizeof(struct process_heap_page);
  list_push_front(&pcb->heap_pages, &new_page->elem);

  void* return_ptr = new_page->freeBase;
  new_page->freeBase += size;
  new_page->freeSpace -= size;
  lock_release(&pcb->heap_lock);
  return return_ptr;
}

/* We load ELF binaries.  The following definitions are taken
   from the ELF specification, [ELF1], more-or-less verbatim.  */

/* ELF types.  See [ELF1] 1-2. */
typedef uint32_t Elf32_Word, Elf32_Addr, Elf32_Off;
typedef uint16_t Elf32_Half;

/* For use with ELF types in printf(). */
#define PE32Wx PRIx32 /* Print Elf32_Word in hexadecimal. */
#define PE32Ax PRIx32 /* Print Elf32_Addr in hexadecimal. */
#define PE32Ox PRIx32 /* Print Elf32_Off in hexadecimal. */
#define PE32Hx PRIx16 /* Print Elf32_Half in hexadecimal. */

/* Executable header.  See [ELF1] 1-4 to 1-8.
   This appears at the very beginning of an ELF binary. */
struct Elf32_Ehdr {
  unsigned char e_ident[16];
  Elf32_Half e_type;
  Elf32_Half e_machine;
  Elf32_Word e_version;
  Elf32_Addr e_entry;
  Elf32_Off e_phoff;
  Elf32_Off e_shoff;
  Elf32_Word e_flags;
  Elf32_Half e_ehsize;
  Elf32_Half e_phentsize;
  Elf32_Half e_phnum;
  Elf32_Half e_shentsize;
  Elf32_Half e_shnum;
  Elf32_Half e_shstrndx;
};

/* Program header.  See [ELF1] 2-2 to 2-4.
   There are e_phnum of these, starting at file offset e_phoff
   (see [ELF1] 1-6). */
struct Elf32_Phdr {
  Elf32_Word p_type;
  Elf32_Off p_offset;
  Elf32_Addr p_vaddr;
  Elf32_Addr p_paddr;
  Elf32_Word p_filesz;
  Elf32_Word p_memsz;
  Elf32_Word p_flags;
  Elf32_Word p_align;
};

/* Values for p_type.  See [ELF1] 2-3. */
#define PT_NULL 0           /* Ignore. */
#define PT_LOAD 1           /* Loadable segment. */
#define PT_DYNAMIC 2        /* Dynamic linking info. */
#define PT_INTERP 3         /* Name of dynamic loader. */
#define PT_NOTE 4           /* Auxiliary info. */
#define PT_SHLIB 5          /* Reserved. */
#define PT_PHDR 6           /* Program header table. */
#define PT_STACK 0x6474e551 /* Stack segment. */

/* Flags for p_flags.  See [ELF3] 2-3 and 2-4. */
#define PF_X 1 /* Executable. */
#define PF_W 2 /* Writable. */
#define PF_R 4 /* Readable. */

static bool setup_stack(void** esp, int argc, char** argv, size_t argvSize);
static bool validate_segment(const struct Elf32_Phdr*, struct file*);
static bool load_segment(struct file* file, off_t ofs, uint8_t* upage, uint32_t read_bytes,
                         uint32_t zero_bytes, bool writable);

/* Loads an ELF executable from FILE_NAME into the current thread.
   Stores the executable's entry point into *EIP
   and its initial stack pointer into *ESP.
   Returns true if successful, false otherwise. */
bool load(const char* file_name, void (**eip)(void), void** esp, struct file** filePtr) {
  struct thread* t = thread_current();
  struct Elf32_Ehdr ehdr;
  struct file* file = NULL;
  off_t file_ofs;
  bool success = false;
  int i;
  
  /* In this section of code we calculate the maximum value of argc.
     This allows us to properly allocate memory on the stack later
     in which we will put the arguments and argv. */

  size_t filenameLen = strlen(file_name);
  size_t argc_max = 2;

  for(size_t i = 0; i < filenameLen; i++) {
    if(file_name[i] == ' ') argc_max++;
  }

  size_t argv_size = argc_max * 4 + strlen(file_name) + 1; // size of argv buffer
  char argvMem[argv_size]; // allocating space on stack for argv buffer
  char** argv = (char**) argvMem; // recast the stack pointer to char** for 
                                  // actually writting the pointers to the arguments

  char* argvBaseMemPtr = argvMem + argc_max * 4; // Pointer to memory location where next argument should go
  char* argvBaseStackPtr = ((char*)PHYS_BASE) - argv_size + argc_max * 4; // Pointer to memory location where 
                                                                          // arguments are located after they 
                                                                          // will be placed on the user's stack

  /* This section of code actually parses file_name and 
     sets up the argv buffer with all the argument data. */
  char* token;
  char* rest = (char*) file_name;
  int argc = 0;
  while ((token = strtok_r(rest, " ", &rest))) {
    size_t tokenSize = strlen(token)+1;
    strlcpy(argvBaseMemPtr, token, tokenSize);

    argv[argc] = argvBaseStackPtr;
    argvBaseStackPtr += tokenSize;
    argvBaseMemPtr += tokenSize;

    argc++;
  }

  argv[argc] = NULL;

  /* Allocate and activate page directory. */
  t->pcb->pagedir = pagedir_create();
  if (t->pcb->pagedir == NULL)
    goto done;
  process_activate();

  /* Open executable file. */
  file = filesys_open(file_name);
  if (file == NULL) {
    printf("load: %s: open failed\n", file_name);
    goto done;
  }

  file_deny_write(file);

  /* Read and verify executable header. */
  if (file_read(file, &ehdr, sizeof ehdr) != sizeof ehdr ||
      memcmp(ehdr.e_ident, "\177ELF\1\1\1", 7) || ehdr.e_type != 2 || ehdr.e_machine != 3 ||
      ehdr.e_version != 1 || ehdr.e_phentsize != sizeof(struct Elf32_Phdr) || ehdr.e_phnum > 1024) {
    printf("load: %s: error loading executable\n", file_name);
    goto done;
  }

  /* Read program headers. */
  file_ofs = ehdr.e_phoff;
  for (i = 0; i < ehdr.e_phnum; i++) {
    struct Elf32_Phdr phdr;

    if (file_ofs < 0 || file_ofs > file_length(file))
      goto done;
    file_seek(file, file_ofs);

    if (file_read(file, &phdr, sizeof phdr) != sizeof phdr)
      goto done;
    file_ofs += sizeof phdr;
    switch (phdr.p_type) {
      case PT_NULL:
      case PT_NOTE:
      case PT_PHDR:
      case PT_STACK:
      default:
        /* Ignore this segment. */
        break;
      case PT_DYNAMIC:
      case PT_INTERP:
      case PT_SHLIB:
        goto done;
      case PT_LOAD:
        if (validate_segment(&phdr, file)) {
          bool writable = (phdr.p_flags & PF_W) != 0;
          uint32_t file_page = phdr.p_offset & ~PGMASK;
          uint32_t mem_page = phdr.p_vaddr & ~PGMASK;
          uint32_t page_offset = phdr.p_vaddr & PGMASK;
          uint32_t read_bytes, zero_bytes;
          if (phdr.p_filesz > 0) {
            /* Normal segment.
                     Read initial part from disk and zero the rest. */
            read_bytes = page_offset + phdr.p_filesz;
            zero_bytes = (ROUND_UP(page_offset + phdr.p_memsz, PGSIZE) - read_bytes);
          } else {
            /* Entirely zero.
                     Don't read anything from disk. */
            read_bytes = 0;
            zero_bytes = ROUND_UP(page_offset + phdr.p_memsz, PGSIZE);
          }
          if (!load_segment(file, file_page, (void*)mem_page, read_bytes, zero_bytes, writable))
            goto done;
        } else
          goto done;
        break;
    }
  }

  /* Set up stack. */
  // pass argc and argv data to setup_stack where they 
  // will be copied over to the user's stack memory
  if (!setup_stack(esp, argc, argv, argv_size)) 
    goto done;

  /* Start address. */
  *eip = (void (*)(void))ehdr.e_entry;

  success = true;

done:
  /* We arrive here whether the load is successful or not. */
  
  *filePtr = file;
  
  //file_close(file);
  return success;
}

/* load() helpers. */

static bool install_page(void* upage, void* kpage, bool writable);

/* Checks whether PHDR describes a valid, loadable segment in
   FILE and returns true if so, false otherwise. */
static bool validate_segment(const struct Elf32_Phdr* phdr, struct file* file) {
  /* p_offset and p_vaddr must have the same page offset. */
  if ((phdr->p_offset & PGMASK) != (phdr->p_vaddr & PGMASK))
    return false;

  /* p_offset must point within FILE. */
  if (phdr->p_offset > (Elf32_Off)file_length(file))
    return false;

  /* p_memsz must be at least as big as p_filesz. */
  if (phdr->p_memsz < phdr->p_filesz)
    return false;

  /* The segment must not be empty. */
  if (phdr->p_memsz == 0)
    return false;

  /* The virtual memory region must both start and end within the
     user address space range. */
  if (!is_user_vaddr((void*)phdr->p_vaddr))
    return false;
  if (!is_user_vaddr((void*)(phdr->p_vaddr + phdr->p_memsz)))
    return false;

  /* The region cannot "wrap around" across the kernel virtual
     address space. */
  if (phdr->p_vaddr + phdr->p_memsz < phdr->p_vaddr)
    return false;

  /* Disallow mapping page 0.
     Not only is it a bad idea to map page 0, but if we allowed
     it then user code that passed a null pointer to system calls
     could quite likely panic the kernel by way of null pointer
     assertions in memcpy(), etc. */
  if (phdr->p_vaddr < PGSIZE)
    return false;

  /* It's okay. */
  return true;
}

/* Loads a segment starting at offset OFS in FILE at address
   UPAGE.  In total, READ_BYTES + ZERO_BYTES bytes of virtual
   memory are initialized, as follows:

        - READ_BYTES bytes at UPAGE must be read from FILE
          starting at offset OFS.

        - ZERO_BYTES bytes at UPAGE + READ_BYTES must be zeroed.

   The pages initialized by this function must be writable by the
   user process if WRITABLE is true, read-only otherwise.

   Return true if successful, false if a memory allocation error
   or disk read error occurs. */
static bool load_segment(struct file* file, off_t ofs, uint8_t* upage, uint32_t read_bytes,
                         uint32_t zero_bytes, bool writable) {
  ASSERT((read_bytes + zero_bytes) % PGSIZE == 0);
  ASSERT(pg_ofs(upage) == 0);
  ASSERT(ofs % PGSIZE == 0);

  file_seek(file, ofs);
  while (read_bytes > 0 || zero_bytes > 0) {
    /* Calculate how to fill this page.
         We will read PAGE_READ_BYTES bytes from FILE
         and zero the final PAGE_ZERO_BYTES bytes. */
    size_t page_read_bytes = read_bytes < PGSIZE ? read_bytes : PGSIZE;
    size_t page_zero_bytes = PGSIZE - page_read_bytes;

    /* Get a page of memory. */
    uint8_t* kpage = palloc_get_page(PAL_USER);
    if (kpage == NULL)
      return false;

    /* Load this page. */
    if (file_read(file, kpage, page_read_bytes) != (int)page_read_bytes) {
      palloc_free_page(kpage);
      return false;
    }
    memset(kpage + page_read_bytes, 0, page_zero_bytes);

    /* Add the page to the process's address space. */
    if (!install_page(upage, kpage, writable)) {
      palloc_free_page(kpage);
      return false;
    }

    /* Advance. */
    read_bytes -= page_read_bytes;
    zero_bytes -= page_zero_bytes;
    upage += PGSIZE;
  }
  return true;
}

/* Create a minimal stack by mapping a zeroed page at the top of
   user virtual memory. */
static bool setup_stack(void** esp, int argc, char** argv, size_t argvSize) {
  uint8_t* kpage;
  bool success = false;

  kpage = palloc_get_page(PAL_USER | PAL_ZERO);
  if (kpage != NULL) {
    success = install_page(((uint8_t*)PHYS_BASE) - PGSIZE, kpage, true);
    if (success) {
      // We copy the argv buffer to the top of the user's stack
      char* new_esp = ((char*)PHYS_BASE) - argvSize; 
      memcpy(new_esp, (void*)argv, argvSize);

      // calculate padding to ensure stack is 16 byte aligned
      size_t padding = ((uint32_t)new_esp - 8) % 16; 

      new_esp -= padding;

      // place a pointer to the start of the argv buffer, this will be our char** argv
      new_esp -= 4;
      *((char**)new_esp) = (new_esp + padding + 4);

      // place the argc value
      new_esp -= 4;
      *((int*)new_esp) = argc;

      //place dummy return address
      new_esp -= 4;
      *((void**)new_esp) = NULL;
      
      //set the user stack to point to our setup stack
      *esp = (void*)new_esp;
    } else {
      palloc_free_page(kpage);
    }
  }
  return success;
}

/* Adds a mapping from user virtual address UPAGE to kernel
   virtual address KPAGE to the page table.
   If WRITABLE is true, the user process may modify the page;
   otherwise, it is read-only.
   UPAGE must not already be mapped.
   KPAGE should probably be a page obtained from the user pool
   with palloc_get_page().
   Returns true on success, false if UPAGE is already mapped or
   if memory allocation fails. */
static bool install_page(void* upage, void* kpage, bool writable) {
  struct thread* t = thread_current();

  /* Verify that there's not already a page at that virtual
     address, then map our page there. */
  return (pagedir_get_page(t->pcb->pagedir, upage) == NULL &&
          pagedir_set_page(t->pcb->pagedir, upage, kpage, writable));
}

/* Returns true if t is the main thread of the process p */
bool is_main_thread(struct thread* t, struct process* p) { return p->main_thread == t; }

/* Gets the PID of a process */
pid_t get_pid(struct process* p) { return (pid_t)p->main_thread->tid; }

/* Creates a new stack for the thread and sets up its arguments.
   Stores the thread's entry point into *EIP and its initial stack
   pointer into *ESP. Handles all cleanup if unsuccessful. Returns
   true if successful, false otherwise.

   This function will be implemented in Project 2: Multithreading. For
   now, it does nothing. You may find it necessary to change the
   function signature. */
void setup_thread(void (**eip)(void), void** esp, void* sfun, void* tfun, void* arg) {
  uint8_t* kpage;
  bool success = false;

  kpage = palloc_get_page(PAL_USER | PAL_ZERO);

  if (kpage != NULL) {
    uint8_t* i = (uint8_t*)PHYS_BASE - 2 * PGSIZE;
    struct thread* t = thread_current();
    while (i > 0) {
      success = pagedir_get_page(t->pcb->pagedir, i) == NULL;
      if (success) {
        success = pagedir_set_page(t->pcb->pagedir, i, kpage, true);
        
        if (!success) {
          palloc_free_page(kpage);
          *esp = NULL;
          return;
        }

        *eip = sfun;

        char* new_esp = i + PGSIZE - 12;
        // We copy the tfun and arg pointers to the top of the user's stack
        memcpy(new_esp + 8, &arg, 4);
        memcpy(new_esp + 4, &tfun, 4);
        memset(new_esp, 0, 4);
        //set the user stack to point to our setup stack
        *esp = (void*)new_esp;

        return;
      }
      i = i - PGSIZE;
    }
  }
  
  *esp = NULL;
}

struct user_thread_init_info {
  struct process* pcb;
  stub_fun sfun;
  pthread_fun tfun;
  const void* arg;
  tid_t tid;
  struct semaphore sema;
};

/* Starts a new thread with a new user stack running SF, which takes
   TF and ARG as arguments on its user stack. This new thread may be
   scheduled (and may even exit) before pthread_execute () returns.
   Returns the new thread's TID or TID_ERROR if the thread cannot
   be created properly.

   This function will be implemented in Project 2: Multithreading and
   should be similar to process_execute (). For now, it does nothing.
   */
tid_t pthread_execute(stub_fun sf, pthread_fun tf, void* arg) {
  struct user_thread_init_info info;
  info.pcb = thread_current()->pcb;
  info.sfun = sf;
  info.tfun = tf;
  info.arg = arg;
  info.tid = TID_ERROR;
  sema_init(&info.sema, 0);

  thread_create("asdf", PRI_DEFAULT, start_pthread, &info);
  sema_down(&info.sema);

  return info.tid;
}

/* A thread function that creates a new user thread and starts it
   running. Responsible for adding itself to the list of threads in
   the PCB.

   This function will be implemented in Project 2: Multithreading and
   should be similar to start_process (). For now, it does nothing. */
static void start_pthread(void* exec_) {
  struct user_thread_init_info* info = (struct user_thread_init_info*)exec_;
  
  struct intr_frame if_;
  memset(&if_, 0, sizeof if_);
  if_.gs = if_.fs = if_.es = if_.ds = if_.ss = SEL_UDSEG;
  if_.cs = SEL_UCSEG;
  if_.eflags = FLAG_IF | FLAG_MBS;

  thread_current()->pcb = info->pcb;
  process_activate();

  setup_thread(&if_.eip, &if_.esp, info->sfun, info->tfun, info->arg);
  if (if_.esp == NULL) {
    sema_up(&info->sema);
    thread_exit();
  }

  struct user_thread* uthread = process_heap_alloc(sizeof(uthread));
  uthread->tid = thread_tid();
  uthread->t = thread_current();
  uthread->exiting = false;
  uthread->user_stack = pg_round_down(if_.esp);
  lock_init(&uthread->lock);
  thread_current()->user_control = uthread;
  lock_acquire(&uthread->lock);

  lock_acquire(&info->pcb->threads_lock);
  list_push_back(&info->pcb->user_threads, &uthread->elem);
  lock_release(&info->pcb->threads_lock);

  info->tid = uthread->tid;
  sema_up(&info->sema);

  asm volatile("fninit; fsave (%0)" : : "g"(&if_.fpuState));
  asm volatile("movl %0, %%esp; jmp intr_exit" : : "g"(&if_) : "memory");
  
  NOT_REACHED();
}

/* Waits for thread with TID to die, if that thread was spawned
   in the same process and has not been waited on yet. Returns TID on
   success and returns TID_ERROR on failure immediately, without
   waiting.

   This function will be implemented in Project 2: Multithreading. For
   now, it does nothing. */
void pthread_join(struct user_thread* uthread) {
  lock_acquire(&uthread->lock);
  lock_release(&uthread->lock);
}

void pthread_join_all() {
  struct process* pcb = thread_current()->pcb;
  tid_t my_tid = thread_tid();

  lock_acquire(&pcb->threads_lock);

  struct list_elem* e = list_begin(&pcb->user_threads);
  while (e != list_end(&pcb->user_threads)) {
    struct user_thread* actual_thread = list_entry(e, struct user_thread, elem);
    e = list_next(e);

    lock_release(&pcb->threads_lock);

    if (actual_thread->tid != my_tid)
      pthread_join(actual_thread);

    lock_acquire(&pcb->threads_lock);
  }

  lock_release(&pcb->threads_lock);

  return NULL;
}

/* Free the current thread's resources. Most resources will
   be freed on thread_exit(), so all we have to do is deallocate the
   thread's userspace stack. Wake any waiters on this thread. */
void pthread_cleanup(void) {
  struct user_thread* uthread = thread_current()->user_control;
  if(uthread == NULL) return;
  uthread->exiting = true;
  barrier();

  struct process* pcb = thread_current()->pcb;

  uint32_t stack_kpage = pagedir_get_page(pcb->pagedir, uthread->user_stack);
  ASSERT(stack_kpage != NULL)
  pagedir_clear_page(pcb->pagedir, uthread->user_stack);
  palloc_free_page(stack_kpage);

  lock_acquire(&pcb->locks_lock);

  struct list_elem* e = list_begin(&pcb->user_locks);
  while(e != list_end(&pcb->user_locks)) {
    struct user_lock* ulock = list_entry(e, struct user_lock, elem);
    if(lock_held_by_current_thread(&ulock->lock))
      lock_release(&ulock->lock);
    e = list_next(e);
  }

  lock_release(&pcb->locks_lock);

  lock_release(&uthread->lock);
<<<<<<< HEAD
  thread_exit();
}

/* Only to be used when the main thread explicitly calls pthread_exit.
   The main thread should wait on all threads in the process to
   terminate properly, before exiting itself. When it exits itself, it
   must terminate the process in addition to all necessary duties in
   pthread_exit.

   This function will be implemented in Project 2: Multithreading. For
   now, it does nothing. */
void pthread_exit_main(void) {
  ASSERT(thread_current() == thread_current()->pcb->main_thread);
  struct user_thread* main_uthread = thread_current()->user_control;
  lock_release(&main_uthread->lock);
  struct list_elem* e = list_begin(&thread_current()->pcb->user_threads);
  while (e != list_end(&thread_current()->pcb->user_threads)) {
    struct user_thread* uthread = list_entry(e, struct user_thread, elem);
    if (uthread != main_uthread) {
      pthread_join(uthread->tid);
    }
    e = list_next(e);
  }
  process_exit(0);
=======
>>>>>>> b723dc6b
}<|MERGE_RESOLUTION|>--- conflicted
+++ resolved
@@ -1073,31 +1073,5 @@
   lock_release(&pcb->locks_lock);
 
   lock_release(&uthread->lock);
-<<<<<<< HEAD
   thread_exit();
-}
-
-/* Only to be used when the main thread explicitly calls pthread_exit.
-   The main thread should wait on all threads in the process to
-   terminate properly, before exiting itself. When it exits itself, it
-   must terminate the process in addition to all necessary duties in
-   pthread_exit.
-
-   This function will be implemented in Project 2: Multithreading. For
-   now, it does nothing. */
-void pthread_exit_main(void) {
-  ASSERT(thread_current() == thread_current()->pcb->main_thread);
-  struct user_thread* main_uthread = thread_current()->user_control;
-  lock_release(&main_uthread->lock);
-  struct list_elem* e = list_begin(&thread_current()->pcb->user_threads);
-  while (e != list_end(&thread_current()->pcb->user_threads)) {
-    struct user_thread* uthread = list_entry(e, struct user_thread, elem);
-    if (uthread != main_uthread) {
-      pthread_join(uthread->tid);
-    }
-    e = list_next(e);
-  }
-  process_exit(0);
-=======
->>>>>>> b723dc6b
 }